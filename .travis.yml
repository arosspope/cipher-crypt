--- conflicted
+++ resolved
@@ -2,10 +2,6 @@
 rust:
   - stable
 script:
-<<<<<<< HEAD
-  - rustup component add rustfmt-preview 
-=======
   - rustup component add rustfmt-preview
->>>>>>> c24d33da
   - cargo fmt -- --write-mode=diff
   - cargo test --release --verbose