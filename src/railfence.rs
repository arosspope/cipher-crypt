//! The Railfence Cipher is a transposition cipher. It has a very low keyspace and is therefore
//! incredibly insecure.
//!
//! This implementation currently transposes all input characters including whitespace and
//! punctuation.

/// A Railfence cipher.
///
/// This struct is created by the `new()` method. See its documentation for more.
use crate::common::cipher::Cipher;

pub struct Railfence {
    rails: usize,
}

impl Cipher for Railfence {
    type Key = usize;
    type Algorithm = Railfence;

    /// Initialise a Railfence cipher given a specific key (number of rails).
    ///
    /// # Panics
    /// * The `key` is 0.
    ///
<<<<<<< HEAD
    fn new(key: usize) -> Result<Railfence, &'static str> {
=======
    fn new(key: usize) -> Railfence {
>>>>>>> f4d67f13
        if key == 0 {
            panic!("The key is 0.");
        }

        Railfence { rails: key }
    }

    /// Encrypt a message using a Railfence cipher.
    ///
    /// # Examples
    /// Basic usage:
    ///
    /// ```
    /// use cipher_crypt::{Cipher, Railfence};
    ///
    /// let r = Railfence::new(3);
    /// assert_eq!("Src s!ue-ertmsaepseeg", r.encrypt("Super-secret message!").unwrap());
    /// ```
    ///
    fn encrypt(&self, message: &str) -> Result<String, &'static str> {
        // Encryption process:
        //   First a table is created with a height given by the key and a length
        //   given by the message length.
        //   e.g.
        //   For a key of 3 and the message "Hello, World!" of length 13:
        //      .............
        //      .............
        //      .............
        //   The message can then be written onto the grid in a zigzag going right:
        //      H...o...o...!
        //      .e.l.,.W.r.d.
        //      ..l... ...l..
        //   The encrypted message is then read line by line:
        //      Hoo!el,Wrdl l

        // We simply return the message as the 'encrypted' message when there is one rail.
        // This is because the message is transposed along a single rail without being altered.
        if self.rails == 1 {
            return Ok(message.to_string());
        }

        // Initialise the fence (a simple table)
        // The form of an entry is (bool, char) => (is_msg_element, msg_element)
        let mut table = vec![vec![(false, '.'); message.len()]; self.rails];

        //Transpose the message along the fence
        for (col, element) in message.chars().enumerate() {
            //Given the column (ith element of the message), determine which row to place the
            //character on
            let rail = Railfence::calc_current_rail(col, self.rails);
            table[rail][col] = (true, element);
        }

        Ok(table
            .iter()
            .flatten()
            .filter(|(is_element, _)| *is_element)
            .map(|(_, element)| element)
            .collect::<String>())
    }

    /// Decrypt a message using a Railfence cipher.
    ///
    /// # Examples
    /// Basic usage:
    ///
    /// ```
    /// use cipher_crypt::{Cipher, Railfence};
    ///
    /// let r = Railfence::new(3);
    /// assert_eq!("Super-secret message!", r.decrypt("Src s!ue-ertmsaepseeg").unwrap());
    /// ```
    ///
    fn decrypt(&self, ciphertext: &str) -> Result<String, &'static str> {
        // Decryption process:
        //   First a table is created with a height given by the key and a length
        //   given by the ciphertext length.
        //   e.g.
        //   For a key of 3 and the ciphertext "Hoo!el,Wrdl l" of length 13:
        //      .............
        //      .............
        //      .............
        //   The positions in the table that would be used to encrypt a message are identified
        //      x...x...x...x
        //      .x.x.x.x.x.x.
        //      ..x...x...x..
        //   The ciphertext is then written onto the identified positions, line by line
        //      H...o...o...!
        //      .e.l.,.W.r.d.
        //      ..l... ...l..
        //   The decrypted message is then read in a zigzag:
        //      Hello, World!

        // As mentioned previously, a single rail means that the original message has not been
        // altered
        if self.rails == 1 {
            return Ok(ciphertext.to_string());
        }

        let mut table = vec![vec![(false, '.'); ciphertext.len()]; self.rails];

        // Traverse the table and mark the elements that will be filled by the cipher text
        for col in 0..ciphertext.len() {
            let rail = Railfence::calc_current_rail(col, self.rails);
            table[rail][col].0 = true;
        }

        // Fill the identified positions in the table with the ciphertext, line by line
        let mut ct_chars = ciphertext.chars();
        'outer: for row in &mut table {
            // For each element in the row, determine if a char should be placed there
            for element in row.iter_mut() {
                if element.0 {
                    if let Some(c) = ct_chars.next() {
                        *element = (element.0, c);
                    } else {
                        // We have transposed all chars of the cipher text
                        break 'outer;
                    }
                }
            }
        }

        // From the transposed cipher text construct the original message
        let mut message = String::new();
        for col in 0..ciphertext.len() {
            // For this column, determine which row we should read from to get the next char
            // of the message
            let rail = Railfence::calc_current_rail(col, self.rails);
            message.push(table[rail][col].1);
        }

        Ok(message)
    }
}

impl Railfence {
    /// For a given column and the total number of 'rails' (rows), determine the current rail
    /// that should be referenced.
    ///
    fn calc_current_rail(col: usize, total_rails: usize) -> usize {
        // In the Railfence cipher the letters are placed diagonally in a zigzag,
        // so, with a key of 4 say, the row numbers will go
        //      0, 1, 2, 3, 2, 1, 0, 1, 2, 3, 2, 1, 0, ...
        // This repeats with a cycle (or period) given by (2*key - 2)
        //      [0, 1, 2, 3, 2, 1], [0, 1, 2, 3, 2, 1], 0, ...
        // This cycle is always even.
        let cycle = 2 * total_rails - 2;

        // For the first half of a cycle, the row is given by the index,
        // but for the second half it decreases and is therefore given by the reverse index,
        // the distance from the end of the cycle.
        if col % cycle <= cycle / 2 {
            col % cycle
        } else {
            cycle - col % cycle
        }
    }
}

#[cfg(test)]
mod tests {
    use super::*;

    #[test]
    fn encrypt_test() {
        let message = "attackatdawn";
        let r = Railfence::new(6);
        assert_eq!("awtantdatcak", r.encrypt(message).unwrap());
    }

    #[test]
    fn encrypt_mixed_case() {
        let message = "Hello, World!";
        let r = Railfence::new(3);
        assert_eq!("Hoo!el,Wrdl l", r.encrypt(message).unwrap());
    }

    #[test]
    fn encrypt_short_key() {
        let message = "attackatdawn";
        let r = Railfence::new(1);
        assert_eq!("attackatdawn", r.encrypt(message).unwrap());
    }

    #[test]
    fn encrypt_long_key() {
        let message = "attackatdawn";
        let r = Railfence::new(20);
        assert_eq!("attackatdawn", r.encrypt(message).unwrap());
    }

    #[test]
    fn decrypt_test() {
        let message = "awtantdatcak";
        let r = Railfence::new(6);
        assert_eq!("attackatdawn", r.decrypt(message).unwrap());
    }

    #[test]
    fn decrypt_short_key() {
        let message = "attackatdawn";
        let r = Railfence::new(1);
        assert_eq!("attackatdawn", r.decrypt(message).unwrap());
    }

    #[test]
    fn decrypt_mixed_case() {
        let message = "Hoo!el,Wrdl l";
        let r = Railfence::new(3);
        assert_eq!("Hello, World!", r.decrypt(message).unwrap());
    }

    #[test]
    fn decrypt_long_key() {
        let message = "attackatdawn";
        let r = Railfence::new(20);
        assert_eq!("attackatdawn", r.decrypt(message).unwrap());
    }

    #[test]
    #[should_panic]
    fn incorrect_key_test() {
        Railfence::new(0);
    }

    #[test]
    fn unicode_test() {
        let r = Railfence::new(3);
        let message = "ÂƮƮäƈķ ɑƬ Ðawŋ ✓";
        assert_eq!("ÂƈƬwƮäķɑ aŋ✓Ʈ Ð ", r.encrypt(message).unwrap());
    }
}<|MERGE_RESOLUTION|>--- conflicted
+++ resolved
@@ -22,11 +22,7 @@
     /// # Panics
     /// * The `key` is 0.
     ///
-<<<<<<< HEAD
-    fn new(key: usize) -> Result<Railfence, &'static str> {
-=======
     fn new(key: usize) -> Railfence {
->>>>>>> f4d67f13
         if key == 0 {
             panic!("The key is 0.");
         }
