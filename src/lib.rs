//! A cryptographic tomb of ciphers forgotten by time.
//!
//! ## Example usage
//!
//! ```rust
//! extern crate cipher_crypt;
//!
//! use cipher_crypt::{Cipher, Caesar, ROT13};
//!
//! fn main(){
//!   let m1 = "I am my own inverse";
//!   assert_eq!(m1, ROT13::apply(&ROT13::apply(m1)));
//!
//!   let m2 = "Attack at dawn 🗡️";
//!   let c = Caesar::new(3).unwrap();
//!   assert_eq!(m2, c.decrypt(&c.encrypt(m2).unwrap()).unwrap());
//! }
//! ```
//!
//! ## Disclaimer
//!
//! There's a reason these archaic methods are no longer used - it's because they are extremely
//! easy to crack! Intended for learning purposes only, these ciphers should not be used to
//! encrypt data of any real value.
extern crate num;
extern crate rulinalg;

#[macro_use]
extern crate lazy_static;
extern crate lipsum;
#[macro_use]
extern crate maplit;

mod common;
pub mod caesar;
pub mod vigenere;
pub mod rot13;
pub mod railfence;
pub mod fractionated_morse;
pub mod hill;
pub mod autokey;
pub mod affine;
pub mod polybius;
pub mod scytale;
pub mod columnar_transposition;
pub mod adfgvx;
<<<<<<< HEAD
pub mod playfair;
=======
pub mod baconian;
>>>>>>> c24d33da

pub use common::cipher::Cipher;
pub use caesar::Caesar;
pub use vigenere::Vigenere;
pub use railfence::Railfence;
pub use rot13 as ROT13;
pub use hill::Hill;
pub use fractionated_morse::FractionatedMorse;
pub use autokey::Autokey;
pub use affine::Affine;
pub use polybius::Polybius;
pub use scytale::Scytale;
pub use columnar_transposition::ColumnarTransposition;
pub use adfgvx::ADFGVX;
<<<<<<< HEAD
pub use playfair::Playfair;
=======
pub use baconian::Baconian;
>>>>>>> c24d33da
<|MERGE_RESOLUTION|>--- conflicted
+++ resolved
@@ -44,11 +44,8 @@
 pub mod scytale;
 pub mod columnar_transposition;
 pub mod adfgvx;
-<<<<<<< HEAD
+pub mod baconian;
 pub mod playfair;
-=======
-pub mod baconian;
->>>>>>> c24d33da
 
 pub use common::cipher::Cipher;
 pub use caesar::Caesar;
@@ -63,8 +60,5 @@
 pub use scytale::Scytale;
 pub use columnar_transposition::ColumnarTransposition;
 pub use adfgvx::ADFGVX;
-<<<<<<< HEAD
-pub use playfair::Playfair;
-=======
 pub use baconian::Baconian;
->>>>>>> c24d33da
+pub use playfair::Playfair;