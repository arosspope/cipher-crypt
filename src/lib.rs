//! A cryptographic tomb of ciphers forgotten by time.
//!
//! ## Example usage
//!
//! ```rust
//! extern crate cipher_crypt;
//!
//! use cipher_crypt::{Cipher, Caesar, ROT13};
//!
//! fn main(){
//!   let m1 = "I am my own inverse";
//!   assert_eq!(m1, ROT13::apply(&ROT13::apply(m1)));
//!
//!   let m2 = "Attack at dawn 🗡️";
//!   let c = Caesar::new(3).unwrap();
//!   assert_eq!(m2, c.decrypt(&c.encrypt(m2).unwrap()).unwrap());
//! }
//! ```
//!
//! ## Disclaimer
//!
//! There's a reason these archaic methods are no longer used - it's because they are extremely
//! easy to crack! Intended for learning purposes only, these ciphers should not be used to
//! encrypt data of any real value.
extern crate rulinalg;
extern crate num;

mod common;
pub mod caesar;
pub mod vigenere;
pub mod rot13;
pub mod railfence;
pub mod fractionatedmorse;
pub mod hill;
pub mod autokey;

pub use common::cipher::Cipher;
pub use caesar::Caesar;
pub use vigenere::Vigenere;
pub use railfence::Railfence;
pub use rot13 as ROT13;
pub use hill::Hill;
<<<<<<< HEAD
pub use fractionatedmorse::FractionatedMorse;
=======
pub use autokey::Autokey;
>>>>>>> 0f93dc64
<|MERGE_RESOLUTION|>--- conflicted
+++ resolved
@@ -40,8 +40,5 @@
 pub use railfence::Railfence;
 pub use rot13 as ROT13;
 pub use hill::Hill;
-<<<<<<< HEAD
 pub use fractionatedmorse::FractionatedMorse;
-=======
-pub use autokey::Autokey;
->>>>>>> 0f93dc64
+pub use autokey::Autokey;