//! One of the oldest cryptography tools was a scytale, which was used to perform
//! transposition encryption. It consisted of a cylinder with a strip of parchment (containing a
//! message) wound around it.
//!
//! The ancient Greeks used this cipher to communicate during military campaigns. Sender and
//! recipient each had a cylinder of exactly the same radius. The sender wound a narrow ribbon of
//! parchment around their cylinder. Then they wrote on it lengthwise. After the ribbon is unwound,
//! the writing could be read only by a person who had a cylinder of exactly the same
//! circumference.
//!
//! Scytale encryption is only keyed by the number of letters that fit on each roll
//! around the scytale. Therefore, it can be trivially cracked.
//!
use crate::common::cipher::Cipher;

/// A Scytale cipher.
///
/// This struct is created by the `new()` method. See its documentation for more.
pub struct Scytale {
    height: usize,
}

impl Cipher for Scytale {
    type Key = usize;
    type Algorithm = Scytale;

    /// Initialize a Scytale cipher with a specific cylinder height.
    ///
    /// # Panics
    /// * The `key` is 0.
    ///
<<<<<<< HEAD
    fn new(key: usize) -> Result<Scytale, &'static str> {
=======
    fn new(key: usize) -> Scytale {
>>>>>>> f4d67f13
        if key == 0 {
            panic!("Invalid key, height cannot be zero.");
        }

<<<<<<< HEAD
        Ok(Scytale { height: key })
=======
        Scytale { height: key }
>>>>>>> f4d67f13
    }

    /// Encrypt a message using a Scytale cipher.
    ///
    /// Whilst all characters (including utf8) can be encrypted during the transposition process,
    /// it is important to note that the space character is also treated as padding. As such,
    /// whitespace characters at the end of a message are not preserved during the decryption
    /// process.
    ///
    /// # Examples
    /// Basic usage:
    ///
    /// ```
    /// use cipher_crypt::{Cipher, Scytale};
    ///
    /// let s = Scytale::new(6);
    /// assert_eq!("Pegr lefoporaryr !", s.encrypt("Prepare for glory!").unwrap());
    /// ```
    ///
    fn encrypt(&self, message: &str) -> Result<String, &'static str> {
        // In both these cases the message is not altered
        if self.height >= message.chars().count() || self.height == 1 {
            return Ok(message.to_string());
        }

        // Create the smallest table that fits the message
        let width = (message.chars().count() as f64 / self.height as f64).ceil() as usize;
        let mut table = vec![vec![' '; width]; self.height];

        // Iterate over message and insert into the table, along rows
        for (pos, element) in message.chars().enumerate() {
            let col = pos % self.height;
            let row = pos / self.height;

            table[col][row] = element;
        }

        // Construct the ciphertext out of each row
        // Trim off any trailing whitespace added
        Ok(table
            .iter()
            .flatten()
            .collect::<String>()
<<<<<<< HEAD
            .trim_end()
=======
            .trim_right()
>>>>>>> f4d67f13
            .to_string())
    }

    /// Decrypt a message using a Scytale cipher.
    ///
    /// # Examples
    /// Basic usage:
    ///
    /// ```
    /// use cipher_crypt::{Cipher, Scytale};
    ///
    /// let ct = Scytale::new(6);
    /// assert_eq!("Prepare for glory!", ct.decrypt("Pegr lefoporaryr !").unwrap());
    /// ```
    ///
    fn decrypt(&self, ciphertext: &str) -> Result<String, &'static str> {
        // In both these cases the ciphertext has not been altered
        if self.height >= ciphertext.chars().count() || self.height == 1 {
            return Ok(ciphertext.to_string());
        }

        // Create the smallest table that fits the ciphertext
        let width = (ciphertext.chars().count() as f64 / self.height as f64).ceil() as usize;
        let mut table = vec![vec![' '; width]; self.height];

        // Iterate over ciphertext and insert into the table, along columns
        for (pos, element) in ciphertext.chars().enumerate() {
            let col = pos / width;
            let row = pos % width;

            table[col][row] = element;
        }

        // Traverse each column and construct the plaintext
        let mut plaintext = String::new();
        while table.iter().filter(|v| !v.is_empty()).count() > 0 {
            // Continously pop from the top of each column until all are empty
            for column in table.iter_mut() {
                plaintext.push(column.remove(0));
            }
        }

        //Make sure to strip any padding characters
        Ok(plaintext.trim_end().to_string())
    }
}

#[cfg(test)]
mod tests {
    use super::*;

    #[test]
    fn simple_encrypt() {
        let s = Scytale::new(6);
        assert_eq!("aatttdaacwkn", s.encrypt("attackatdawn").unwrap());
    }

    #[test]
    fn simple_decrypt() {
        let s = Scytale::new(6);
        assert_eq!("attackatdawn", s.decrypt("aatttdaacwkn").unwrap());
    }

    #[test]
    fn padding_required() {
        let s = Scytale::new(5);
        let m = "attackatdawn";
        assert_eq!(m, s.decrypt(&s.encrypt(m).unwrap()).unwrap());
    }

    #[test]
    #[should_panic]
    fn invalid_height() {
        Scytale::new(0);
    }

    #[test]
    fn with_utf8() {
        let s = Scytale::new(5);
        let m = "Attack 🗡️ at once.";
        assert_eq!(m, s.decrypt(&s.encrypt(m).unwrap()).unwrap());
    }

    #[test]
    fn with_spaces() {
        //Spaces at the end of a message are not preserved
        let s = Scytale::new(5);
        let m = "Attack At Dawn comrades!  ";
        assert_eq!(
            "Attack At Dawn comrades!",
            s.decrypt(&s.encrypt(m).unwrap()).unwrap()
        );
    }

    #[test]
    fn longer_height() {
        let s = Scytale::new(20);
        let m = "attackatdawn";
        assert_eq!(m, s.decrypt(&s.encrypt(m).unwrap()).unwrap());
    }

    #[test]
    fn longer_msg() {
        let s = Scytale::new(7);
        let m = concat!(
            "We attack at dawn, not later when it is light, ",
            "or at some strange time of the clock. Only at dawn. ",
            "Why do we like to attack at dawn, actually, I don\'t ",
            "get it. I hate getting up that early, it puts me in ",
            "a bad mood. Can\'t we do it a bit later, say nine-thirty?"
        );
        assert_eq!(m, s.decrypt(&s.encrypt(m).unwrap()).unwrap());
    }
}<|MERGE_RESOLUTION|>--- conflicted
+++ resolved
@@ -29,20 +29,12 @@
     /// # Panics
     /// * The `key` is 0.
     ///
-<<<<<<< HEAD
-    fn new(key: usize) -> Result<Scytale, &'static str> {
-=======
     fn new(key: usize) -> Scytale {
->>>>>>> f4d67f13
         if key == 0 {
             panic!("Invalid key, height cannot be zero.");
         }
 
-<<<<<<< HEAD
-        Ok(Scytale { height: key })
-=======
         Scytale { height: key }
->>>>>>> f4d67f13
     }
 
     /// Encrypt a message using a Scytale cipher.
@@ -86,11 +78,7 @@
             .iter()
             .flatten()
             .collect::<String>()
-<<<<<<< HEAD
             .trim_end()
-=======
-            .trim_right()
->>>>>>> f4d67f13
             .to_string())
     }
 
