//! In classical cryptography, the Hill cipher is a polygraphic substitution cipher based on
//! linear algebra.
//!
//! Invented by Lester S. Hill in 1929, it was the first polygraphic cipher in which it was
//! practical (though barely) to operate on more than three symbols at once. The matrix used for
//! encryption is the cipher key, and it should be chosen randomly from the set of invertible n ×
//! n matrices (modulo 26).
//!
//! Please note that this cipher uses the external library
//! [rulinalg](https://crates.io/crates/rulinalg) to perform the linear algebra calculations. If
//! you want to create an instance of the `Hill` struct using the `new` function, then you will
//! need to add a dependency on the `rulinalg` crate in `Cargo.toml`. Alternatively, you could
//! avoid dealing with matrices altogether by creating an instance of `Hill` via the function
//! `Hill::from_phrase(...)`.
//!
use crate::common::alphabet;
use crate::common::alphabet::Alphabet;
use crate::common::cipher::Cipher;
use num::integer::gcd;
use rulinalg::matrix::{BaseMatrix, BaseMatrixMut, Matrix};

/// A Hill cipher.
///
/// This struct is created by the `new()` method. See its documentation for more.
pub struct Hill {
    key: Matrix<isize>,
}

impl Cipher for Hill {
    type Key = Matrix<isize>;
    type Algorithm = Hill;

    /// Initialise a Hill cipher given a key matrix.
    ///
    /// # Panics
    /// * The `key` matrix is not a square
    /// * The `key` matrix is non-invertible
    /// * The inverse determinant of the `key` matrix cannot be calculated such that
    /// `d*d^-1 == 1 mod 26`
    ///
    /// # Examples
    ///
    /// ```
    /// extern crate rulinalg;
    /// extern crate cipher_crypt;
    ///
    /// use rulinalg::matrix::Matrix;
    /// use cipher_crypt::{Cipher, Hill};
    ///
    /// fn main() {
    ///     //Initialise a Hill cipher from a 3 x 3 matrix
    ///     let m = Matrix::new(3, 3, vec![2, 4, 5, 9, 2, 1, 3, 17, 7]);
    ///     let h = Hill::new(m);
    /// }
    /// ```
    ///
    fn new(key: Matrix<isize>) -> Hill {
        if key.cols() != key.rows() {
            panic!("The key is not a square matrix.");
        }

        //We want to restrict the caller to supplying matrices of type isize
        //However, the majority of the matrix operations will be done with type f64
        let m: Matrix<f64> = key
            .clone()
            .try_into()
            .expect("Could not convert Matrix of type `isize` to `f64`.");

        if m.clone().inverse().is_err() || Hill::calc_inverse_key(m.clone()).is_err() {
            panic!("The inverse of this matrix cannot be calculated for decryption.");
        }

        if gcd(m.clone().det() as isize, 26) != 1 {
            panic!("The inverse determinant of the key cannot be calculated.");
        }

        Hill { key }
    }

    /// Encrypt a message using a Hill cipher.
    ///
    /// It is expected that this message contains alphabetic characters only. Due to the nature of
    /// the hill cipher it is very difficult to transpose whitespace or symbols during the
    /// encryption process. It will reject with `Err` if the message contains any non-alphabetic
    /// symbols.
    ///
    /// You may also notice that your encrypted message is longer than the original. This will
    /// occur when the length of the message is not a multiple of the key matrix size. To
    /// accommodate for this potential difference, the algorithm will add `n` amount of padding
    /// characters so that encryption can occur. It is important that these extra padding
    /// characters are not removed till *after* the decryption process, otherwise the message will
    /// not be transposed properly.
    ///
    /// # Example
    /// Basic usage:
    ///
    /// ```
    /// extern crate rulinalg;
    /// extern crate cipher_crypt;
    ///
    /// use rulinalg::matrix::Matrix;
    /// use cipher_crypt::{Cipher, Hill};
    ///
    /// fn main() {
    ///     let h = Hill::new(Matrix::new(3, 3, vec![2, 4, 5, 9, 2, 1, 3, 17, 7]));
    ///     //Padding characters are added during the encryption process
    ///     assert_eq!("PFOGOAUCIMpf", h.encrypt("ATTACKEAST").unwrap());
    /// }
    /// ```
    ///
    fn encrypt(&self, message: &str) -> Result<String, &'static str> {
        //A small insight into the theory behind encrypting with the hill cipher will be explained
        //thusly.
        /*
            The basic process is to break a message up into chunks (a set of character vectors),
            whose individual length is equal to the length of the square matrix key.

            Once we have obtained these chunks, we transform them so that the character is replaced
            with its index within the alphabet. For example:
            ['A', 'T', 'T'] = [0, 19, 19]

            Once we have this list of indices, we perform a matrix multiplication of this
            vector/matrix with the key matrix. For example say we had a key `k` ...

                k * [0, 19, 19] mod 26 = [15, 5, 14] -> ['P', 'F', 'O'] encrypted characters

                where k = [2, 4, 5; 9, 2, 1; 3, 17, 7]

            This is repeated until all the 'chunks' of the message have been consumed/transformed.
        */
        Hill::transform_message(&self.key.clone().try_into().unwrap(), message)
    }

    /// Decrypt a message using a Hill cipher.
    ///
    /// It is expected that this message contains alphabetic characters only. Due to the nature of
    /// the hill cipher it is very difficult to transpose whitespace or symbols during the
    /// encryption process. It will reject with `Err` if the message contains any non-alphabetic
    /// symbols.
    ///
    /// You may also notice that your encrypted message is longer than the original. This will
    /// occur when the length of the message is not a multiple of the key matrix size. See encrypt
    /// function for more information.
    ///
    /// # Examples
    /// Example with stripping out padding:
    ///
    /// ```
    /// extern crate rulinalg;
    /// extern crate cipher_crypt;
    ///
    /// use rulinalg::matrix::Matrix;
    /// use cipher_crypt::{Cipher, Hill};
    ///
    /// fn main() {
    ///     let m = "ATTACKEAST";
    ///     let h = Hill::new(Matrix::new(3, 3, vec![2, 4, 5, 9, 2, 1, 3, 17, 7]));;
    ///
    ///     let c = h.encrypt(m).unwrap();
    ///     let padding = c.len() - m.len();
    ///
    ///     let p = h.decrypt(&c).unwrap();
    ///     assert_eq!(m, p[0..(p.len() - padding)].to_string());
    /// }
    /// ```
    ///
    fn decrypt(&self, ciphertext: &str) -> Result<String, &'static str> {
        /*
        The decryption process is very similar to the encryption process as explained in
        its function. However, the key is inverted in such way that performing a matrix
        multiplication on the character vector will result in the original unencrypted chars.

        For example, given the chunk [15, 5, 14] = ['P', 'F', 'O], and the inverse of the key
        `k`, `k^-1`. Decryption occurs like so:

            k^-1 * [15, 5, 14] mod 26 = [0, 19, 19] -> ['A', 'T', 'T'] decrypted characters

        This is repeated until all the 'chunks' of the message have been consumed/transformed.
        */
        let inverse_key = Hill::calc_inverse_key(self.key.clone().try_into().unwrap())?;

        Hill::transform_message(&inverse_key, ciphertext)
    }
}

impl Hill {
    /// Initialise a Hill cipher given a phrase.
    ///
    /// The position of each character within the alphabet is used to construct the
    /// matrix key of the cipher. The variable `chunk_size` defines how many chars (or chunks)
    /// of a message will be transposed during encryption/decryption.
    ///
    ///
    /// # Panics
    /// * The `chunk_size` is less than 2
    /// * The square of `chunk_size` is not equal to the phrase length
    /// * The phrase contains non-alphabetic symbols
    /// * Any of the Err conditions as stipulated by the `new()` fn
    ///
    /// # Example
    ///
    /// ```
    /// use cipher_crypt::{Cipher, Hill};
    ///
    /// let h = Hill::from_phrase("CEFJCBDRH", 3);
    /// h.encrypt("thing");
    /// ```
    ///
    pub fn from_phrase(phrase: &str, chunk_size: usize) -> Hill {
        if chunk_size < 2 {
            panic!("The chunk size must be greater than 1.");
        }

        if chunk_size * chunk_size != phrase.len() {
            panic!("The square of the chunk size must equal the length of the phrase.");
        }

        if !alphabet::STANDARD.is_valid(phrase) {
<<<<<<< HEAD
            return Err("Phrase cannot contain non-alphabetic symbols.");
=======
            panic!("Phrase cannot contain non-alphabetic symbols.");
>>>>>>> f4d67f13
        }

        let matrix: Vec<isize> = phrase
            .chars()
            .map(|c| alphabet::STANDARD.find_position(c).unwrap() as isize)
            .collect();

        Hill::new(Matrix::new(chunk_size, chunk_size, matrix))
    }

    /// Core logic of the hill cipher. Transposing messages with matrices
    ///
    fn transform_message(key: &Matrix<f64>, message: &str) -> Result<String, &'static str> {
        //Only allow chars in the alphabet (no whitespace or symbols)
        if !alphabet::STANDARD.is_valid(message) {
            return Err("Message cannot contain non-alphabetic symbols.");
        }

        let mut transformed_message = String::new();
        let mut buffer = message.to_string();
        let chunk_size = key.rows();

        //The message is processed/transposed in multiples of the matrix size, therefore
        //the message length must be a multiple of this value. If not, add extra padding to make
        //it so.
        if buffer.len() % chunk_size > 0 {
            let padding = chunk_size - (buffer.len() % chunk_size);
            for _ in 0..padding {
                buffer.push('a');
            }
        }

        //For each set of chunks in the message, transform based on the key.
        let mut i = 0;
        while i < buffer.len() {
            match Hill::transform_chunk(key, &buffer[i..(i + chunk_size)]) {
                Ok(s) => transformed_message.push_str(&s),
                Err(e) => return Err(e),
            }

            i += chunk_size;
        }

        //Return the transformed message - this may have extra padding appended
        Ok(transformed_message)
    }

    /// Transforming a chunk of the message, whose length is determined by the size of the matrix
    ///
    fn transform_chunk(key: &Matrix<f64>, chunk: &str) -> Result<String, &'static str> {
        let mut transformed = String::new();

        if !alphabet::STANDARD.is_valid(chunk) {
            panic!("Chunk contains a non-alphabetic symbol.");
        }

        if key.rows() != chunk.len() {
            return Err("Cannot perform transformation on unequal vector lengths");
        }

        //Find the integer representation of the characters
        //e.g. ['A', 'T', 'T'] -> [0, 19, 19]
        let index_representation: Vec<f64> = chunk
            .chars()
            .map(|c| alphabet::STANDARD.find_position(c).unwrap() as f64)
            .collect();

        //Perform the transformation `k * [0, 19, 19] mod 26`
        let mut product = key * Matrix::new(index_representation.len(), 1, index_representation);
        product = product.apply(&|x| (x % 26.0).round());

        //Convert the transformed indices back into characters of the alphabet
        for (i, pos) in product.iter().enumerate() {
            let orig = chunk
                .chars()
                .nth(i)
                .expect("Expected to find char at index.");

            transformed.push(alphabet::STANDARD.get_letter(*pos as usize, orig.is_uppercase()));
        }

        Ok(transformed)
    }

    /// Calculates the inverse key for decryption
    ///
    fn calc_inverse_key(key: Matrix<f64>) -> Result<Matrix<f64>, &'static str> {
        let det = key.clone().det();

        //Find the inverse determinant such that: d*d^-1 = 1 mod 26
        if let Some(det_inv) = alphabet::STANDARD.multiplicative_inverse(det as isize) {
            return Ok(key.inverse().unwrap().apply(&|x| {
                let y = (x * det as f64).round() as isize;
                (alphabet::STANDARD.modulo(y) as f64 * det_inv as f64) % 26.0
            }));
        }

        Err("Inverse for determinant could not be found.")
    }
}

#[cfg(test)]
mod tests {
    use super::*;

    #[test]
    fn keygen_from_phrase() {
        Hill::from_phrase("CEFJCBDRH", 3);
    }

    #[test]
    #[should_panic]
    fn invalid_phrase() {
        Hill::from_phrase("killer", 2);
    }

    #[test]
    fn encrypt_no_padding_req() {
        let h = Hill::new(Matrix::new(3, 3, vec![2, 4, 5, 9, 2, 1, 3, 17, 7]));

        let m = "ATTACKatDAWN";
        assert_eq!(m, h.decrypt(&h.encrypt(m).unwrap()).unwrap());
    }

    #[test]
    fn encrypt_with_symbols() {
        let h = Hill::from_phrase("CEFJCBDRH", 3);
        assert!(h.encrypt("This won!t w@rk").is_err());
    }

    #[test]
    fn decrypt_with_symbols() {
        let h = Hill::from_phrase("CEFJCBDRH", 3);
        assert!(h.decrypt("This won!t w@rk").is_err());
    }

    #[test]
    fn encrypt_padding_req() {
        let h = Hill::new(Matrix::new(3, 3, vec![2, 4, 5, 9, 2, 1, 3, 17, 7]));
        let m = "ATTACKATDAWNz";

        let e = h.encrypt(m).unwrap();
        assert_eq!("PFOGOANPGXFXyrx", e);

        let d = h.decrypt(&e).unwrap();
        assert_eq!("ATTACKATDAWNzaa", d);
    }

    #[test]
    fn valid_key() {
        Hill::new(Matrix::new(3, 3, vec![2, 4, 5, 9, 2, 1, 3, 17, 7]));
    }

    #[test]
    #[should_panic]
    fn non_square_matrix() {
        //A 3 x 2 matrix
        Hill::new(Matrix::new(3, 2, vec![2, 4, 9, 2, 3, 17]));
    }

    #[test]
    #[should_panic]
    fn non_invertable_matrix() {
        Hill::new(Matrix::new(3, 3, vec![2, 2, 3, 6, 6, 9, 1, 4, 8]));
    }
}<|MERGE_RESOLUTION|>--- conflicted
+++ resolved
@@ -216,11 +216,7 @@
         }
 
         if !alphabet::STANDARD.is_valid(phrase) {
-<<<<<<< HEAD
-            return Err("Phrase cannot contain non-alphabetic symbols.");
-=======
             panic!("Phrase cannot contain non-alphabetic symbols.");
->>>>>>> f4d67f13
         }
 
         let matrix: Vec<isize> = phrase
