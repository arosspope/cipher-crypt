//! The Polybius square, also known as the Polybius checkerboard, is a device invented by the
//! Ancient Greek historian and scholar Polybius, for fractionating plaintext characters so that
//! they can be represented by a smaller set of symbols.
//!
use crate::common::alphabet::Alphabet;
use crate::common::cipher::Cipher;
use crate::common::{alphabet, keygen};
use std::collections::HashMap;

/// A Polybius square cipher.
///
/// This struct is created by the `new()` method. See its documentation for more.
pub struct Polybius {
    square: HashMap<String, char>,
}

impl Cipher for Polybius {
    type Key = (String, [char; 6], [char; 6]);
    type Algorithm = Polybius;

    /// Initialise a Polybius square cipher.
    ///
    /// In this implementation each part of the `key` is used to initialise a 6x6 polybius square.
    /// The `key` tuple maps to the following `(String, [char; 6], [char; 6]) = (phase,
    /// column_ids, row_ids)`.
    ///
    /// Where ...
    ///
    /// * `phrase` is used to generate an alphanumeric keyed alphabet. It can contain characters
    /// `a-z 0-9`.
    /// * `column_ids` are unique identifiers used for each column of the polybius square. Valid
    /// characters are alphabetic only (`a-z`).
    /// * `row_ids` are unique identifiers used for each row of the polybius square. Valid
    /// characters can be alphabetic only (`a-z`).
    ///
    /// # Panics
    /// * If a non-alphanumeric symbol is part of the `key`.
    /// * The `key` must have a length of 36.
    /// * The `key` must contain each character of the alphanumeric alphabet `a-z`, `0-9`.
    /// * The `column` and `row_ids` must contain alphabetic characters only.
    /// * The `column` or `row_ids` contain repeated characters.
    ///
    /// # Example
    /// Lets say the phrase was `or0an3ge` the column_ids were `['A','Z','C','D','E','F']`
    /// and the row_ids were `['A','B','G','D','E','F']`. Then the polybius square would look like
    /// ...
    ///
    /// ```md,no_run
    /// __ A Z C D E F
    /// A| o r 0 a n 3
    /// B| g e b c d f
    /// G| h i j k l m
    /// D| p q s t u v
    /// E| w x y z 1 2
    /// F| 4 5 6 7 8 9
    /// ```
    /// Basic usage:
    ///
    /// ```
    /// use cipher_crypt::{Cipher, Polybius};
    ///
    /// let p = Polybius::new((String::from("or0an3ge"), ['A','Z','C','D','E','F'],
    ///     ['A','B','G','D','E','F']));;
    ///
    /// assert_eq!("EEAC AAazadaebabzdc adaebe EF ADdadagebzdc!",
    ///    p.encrypt("10 Oranges and 2 Apples!").unwrap());
    /// ```
<<<<<<< HEAD
    fn new(key: (String, [char; 6], [char; 6])) -> Result<Polybius, &'static str> {
=======
    ///
    fn new(key: (String, [char; 6], [char; 6])) -> Polybius {
>>>>>>> f4d67f13
        let alphabet_key = keygen::keyed_alphabet(&key.0, &alphabet::ALPHANUMERIC, false);
        let square = keygen::polybius_square(&alphabet_key, &key.1, &key.2);

        Polybius { square }
    }

    /// Encrypt a message using a Polybius square cipher.
    ///
    /// # Examples
    /// Basic usage:
    ///
    /// ```
    /// use cipher_crypt::{Cipher, Polybius};
    ///
    /// let p = Polybius::new((String::from("p0lyb1us"), ['A','Z','C','D','E','F'],
    ///     ['A','B','G','D','E','F']));;
    ///
    /// assert_eq!("BCdfdfbcbdgf 🗡️ dfgcbf bfbcbzdf ezbcacac",
    ///    p.encrypt("Attack 🗡️ the east wall").unwrap());
    /// ```
    ///
    fn encrypt(&self, message: &str) -> Result<String, &'static str> {
        Ok(message
            .chars()
            .map(|c| {
                if let Some((key, _)) = self.square.iter().find(|e| e.1 == &c) {
                    key.clone()
                } else {
                    c.to_string()
                }
<<<<<<< HEAD
            }).collect())
=======
            })
            .collect())
>>>>>>> f4d67f13
    }

    /// Decrypt a message using a Polybius square cipher.
    ///
    /// # Examples
    /// Basic usage:
    ///
    /// ```
    /// use cipher_crypt::{Cipher, Polybius};
    ///
    /// let p = Polybius::new((String::from("p0lyb1us"), ['A','Z','C','D','E','F'],
    ///     ['A','B','G','D','E','F']));;
    ///
    /// assert_eq!("Attack 🗡️ the east wall",
    ///    p.decrypt("BCdfdfbcbdgf 🗡️ dfgcbf bfbcbzdf ezbcacac").unwrap());
    /// ```
    ///
    fn decrypt(&self, ciphertext: &str) -> Result<String, &'static str> {
        //We read the ciphertext two bytes at a time and transpose the original message using the
        //polybius square
        let mut message = String::new();
        let mut buffer = String::new();

        for c in ciphertext.chars() {
            //Determine if the character could potentially be part of a 'polybius sequence' to
            //be decrypted. Only standard alphabetic characters can be part of a valid sequence.
            match alphabet::STANDARD.find_position(c) {
                Some(_) => buffer.push(c),
                None => message.push(c),
            }

            if buffer.len() == 2 {
                match self.square.get(&buffer) {
                    Some(&val) => message.push(val),
                    None => return Err("Unknown sequence in the ciphertext."),
                }

                buffer.clear();
            }
        }

        Ok(message)
    }
}

#[cfg(test)]
mod tests {
    use super::*;

    #[test]
    fn encrypt_message() {
        //     A B C D E F
        //  A| o r 0 a n g
        //  B| e 1 b c d f
        //  C| 2 h i j k 3
        //  D| l m p 4 q s
        //  E| 5 t u 6 v w
        //  F| 7 x 8 y 9 z
        let p = Polybius::new((
            "or0ange1bcdf2hijk3lmp4qs5tu6vw7x8y9z".to_string(),
            ['A', 'B', 'C', 'D', 'E', 'F'],
            ['A', 'B', 'C', 'D', 'E', 'F'],
        ));

        assert_eq!(
            "BBAC AAabadaeafbadf adaebe CA ADdcdcdabadf!",
            p.encrypt("10 Oranges and 2 Apples!").unwrap()
        );
    }

    #[test]
    fn decrypt_message() {
        let p = Polybius::new((
            "or0ange1bcdf2hijk3lmp4qs5tu6vw7x8y9z".to_string(),
            ['A', 'B', 'C', 'D', 'E', 'F'],
            ['A', 'B', 'C', 'D', 'E', 'F'],
        ));

        assert_eq!(
            "10 Oranges and 2 Apples!",
            p.decrypt("BBAC AAabadaeafbadf adaebe CA ADdcdcdabadf!")
                .unwrap()
        );
    }

    #[test]
    fn invalid_decrypt_sequence() {
        let p = Polybius::new((
            "or0ange1bcdf2hijk3lmp4qs5tu6vw7x8y9z".to_string(),
            ['A', 'B', 'C', 'D', 'E', 'F'],
            ['A', 'B', 'C', 'D', 'E', 'F'],
        ));

        //The sequnce 'AZ' is unknown to the polybius square
        assert!(p
            .decrypt("BBAC AZabadaeazbadf adaebe CA ADdcdcdabadf!")
            .is_err());
    }

    #[test]
    fn with_utf8() {
        let m = "Attack 🗡️ the east wall";
        let p = Polybius::new((
            "or0ange1bcdf2hijk3lmp4qs5tu6vw7x8y9z".to_string(),
            ['A', 'B', 'C', 'D', 'E', 'F'],
            ['A', 'B', 'C', 'D', 'E', 'F'],
        ));

        assert_eq!(m, p.decrypt(&p.encrypt(m).unwrap()).unwrap());
    }

    #[test]
    #[should_panic]
    fn invalid_key_phrase() {
        Polybius::new((
            "F@IL".to_string(),
            ['A', 'B', 'C', 'D', 'E', 'F'],
            ['A', 'B', 'C', 'D', 'E', 'F'],
<<<<<<< HEAD
        )).is_err();
=======
        ));
>>>>>>> f4d67f13
    }

    #[test]
    #[should_panic]
    fn invalid_ids() {
        Polybius::new((
            "oranges".to_string(),
            ['A', '!', 'C', 'D', 'E', 'F'],
            ['A', 'B', '@', 'D', 'E', 'F'],
<<<<<<< HEAD
        )).is_err();
=======
        ));
>>>>>>> f4d67f13
    }

    #[test]
    #[should_panic]
    fn repeated_ids() {
        Polybius::new((
            "oranges".to_string(),
            ['A', 'A', 'C', 'D', 'E', 'F'],
            ['A', 'C', 'C', 'D', 'E', 'F'],
<<<<<<< HEAD
        )).is_err();
=======
        ));
>>>>>>> f4d67f13
    }
}<|MERGE_RESOLUTION|>--- conflicted
+++ resolved
@@ -65,12 +65,8 @@
     /// assert_eq!("EEAC AAazadaebabzdc adaebe EF ADdadagebzdc!",
     ///    p.encrypt("10 Oranges and 2 Apples!").unwrap());
     /// ```
-<<<<<<< HEAD
-    fn new(key: (String, [char; 6], [char; 6])) -> Result<Polybius, &'static str> {
-=======
     ///
     fn new(key: (String, [char; 6], [char; 6])) -> Polybius {
->>>>>>> f4d67f13
         let alphabet_key = keygen::keyed_alphabet(&key.0, &alphabet::ALPHANUMERIC, false);
         let square = keygen::polybius_square(&alphabet_key, &key.1, &key.2);
 
@@ -101,12 +97,8 @@
                 } else {
                     c.to_string()
                 }
-<<<<<<< HEAD
-            }).collect())
-=======
             })
             .collect())
->>>>>>> f4d67f13
     }
 
     /// Decrypt a message using a Polybius square cipher.
@@ -225,11 +217,7 @@
             "F@IL".to_string(),
             ['A', 'B', 'C', 'D', 'E', 'F'],
             ['A', 'B', 'C', 'D', 'E', 'F'],
-<<<<<<< HEAD
-        )).is_err();
-=======
-        ));
->>>>>>> f4d67f13
+        ));
     }
 
     #[test]
@@ -239,11 +227,7 @@
             "oranges".to_string(),
             ['A', '!', 'C', 'D', 'E', 'F'],
             ['A', 'B', '@', 'D', 'E', 'F'],
-<<<<<<< HEAD
-        )).is_err();
-=======
-        ));
->>>>>>> f4d67f13
+        ));
     }
 
     #[test]
@@ -253,10 +237,6 @@
             "oranges".to_string(),
             ['A', 'A', 'C', 'D', 'E', 'F'],
             ['A', 'C', 'C', 'D', 'E', 'F'],
-<<<<<<< HEAD
-        )).is_err();
-=======
-        ));
->>>>>>> f4d67f13
+        ));
     }
 }